--- conflicted
+++ resolved
@@ -1,12 +1,8 @@
 {
   "name": "@alwaysmeticulous/cli",
-<<<<<<< HEAD
-  "version": "1.0.0-alpha.1",
+  "version": "1.0.0-alpha.2",
   "description": "The Meticulous CLI",
   "license": "ISC",
-=======
-  "version": "1.0.0-alpha.2",
->>>>>>> 5afbe944
   "main": "dist/index.js",
   "types": "dist/index.d.ts",
   "files": [
