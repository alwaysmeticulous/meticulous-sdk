{
  "name": "@alwaysmeticulous/cli",
  "version": "1.0.0-alpha.1",
  "main": "dist/index.js",
  "types": "dist/index.d.ts",
  "files": [
    "bin",
<<<<<<< HEAD
    "dist",
    "README.md"
=======
    "dist"
>>>>>>> 95f84880
  ],
  "bin": {
    "meticulous": "bin/meticulous"
  },
  "publishConfig": {
    "access": "restricted"
  },
  "scripts": {
    "clean": "rimraf dist",
    "build": "tsc --build tsconfig.json",
    "dev": "tsc --build tsconfig.json --watch",
    "format": "prettier --write src",
    "cli": "node dist/main.js",
    "cli:dev": "ts-node src/main.ts"
  },
  "dependencies": {
    "archiver": "^5.3.0",
    "axios": "^0.25.0",
    "yargs": "^17.3.1"
  },
  "author": {
    "name": "The Meticulous Team",
    "email": "eng@meticulous.ai",
    "url": "https://meticulous.ai"
  },
  "engines": {
    "node": ">= 12"
  }
}<|MERGE_RESOLUTION|>--- conflicted
+++ resolved
@@ -5,12 +5,8 @@
   "types": "dist/index.d.ts",
   "files": [
     "bin",
-<<<<<<< HEAD
     "dist",
     "README.md"
-=======
-    "dist"
->>>>>>> 95f84880
   ],
   "bin": {
     "meticulous": "bin/meticulous"
