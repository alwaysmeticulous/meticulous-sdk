{
  "name": "@alwaysmeticulous/cli",
  "version": "2.3.2",
  "description": "The Meticulous CLI",
  "license": "ISC",
  "main": "dist/index.js",
  "types": "dist/index.d.ts",
  "files": [
    "bin",
    "dist"
  ],
  "bin": {
    "meticulous": "bin/meticulous"
  },
  "scripts": {
    "clean": "rimraf dist",
    "build": "tsc --build tsconfig.json",
    "dev": "tsc --build tsconfig.json --watch",
    "format": "prettier --write src",
    "lint": "eslint src --ext=ts,tsx,js --cache",
    "lint:commit": "eslint --cache $(git diff --relative --name-only --diff-filter=ACMRTUXB master | grep  -E \"(.js$|.ts$|.tsx$)\")",
    "lint:fix": "eslint src --ext=ts,tsx,js --cache --fix",
    "cli": "node dist/main.js",
    "cli:dev": "ts-node src/main.ts"
  },
  "dependencies": {
    "@alwaysmeticulous/common": "^2.3.2",
    "@sentry/node": "^7.2.0",
    "adm-zip": "^0.5.9",
    "archiver": "^5.3.1",
    "axios": "^0.27.2",
    "chalk": "^4.1.2",
    "cosmiconfig": "^7.0.1",
    "express": "^4.18.1",
    "find-free-port": "^2.0.0",
    "inquirer": "^8.2.4",
    "luxon": "^2.4.0",
    "pixelmatch": "^5.3.0",
    "pngjs": "^6.0.0",
    "yargs": "^17.5.1"
  },
  "devDependencies": {
    "@types/express": "^4.17.14"
  },
  "peerDependencies": {
<<<<<<< HEAD
    "@alwaysmeticulous/record": "^2.2.1",
    "@alwaysmeticulous/replay-debugger": "^2.2.1",
    "@alwaysmeticulous/replayer": "^2.2.1"
=======
    "@alwaysmeticulous/record": "^2.3.2",
    "@alwaysmeticulous/replay-debugger": "^2.3.2",
    "@alwaysmeticulous/replayer": "^2.3.2"
>>>>>>> d9e6fdee
  },
  "peerDependenciesMeta": {
    "@alwaysmeticulous/record": {
      "optional": true
    },
    "@alwaysmeticulous/replay-debugger": {
      "optional": true
    },
    "@alwaysmeticulous/replayer": {
      "optional": true
    }
  },
  "author": {
    "name": "The Meticulous Team",
    "email": "eng@meticulous.ai",
    "url": "https://meticulous.ai"
  },
  "engines": {
    "node": ">= 12"
  },
  "homepage": "https://github.com/alwaysmeticulous/meticulous-sdk",
  "repository": {
    "type": "git",
    "url": "https://github.com/alwaysmeticulous/meticulous-sdk.git",
    "directory": "packages/cli"
  },
  "bugs": {
    "url": "https://github.com/alwaysmeticulous/meticulous-sdk/issues"
  }
}<|MERGE_RESOLUTION|>--- conflicted
+++ resolved
@@ -43,15 +43,9 @@
     "@types/express": "^4.17.14"
   },
   "peerDependencies": {
-<<<<<<< HEAD
-    "@alwaysmeticulous/record": "^2.2.1",
-    "@alwaysmeticulous/replay-debugger": "^2.2.1",
-    "@alwaysmeticulous/replayer": "^2.2.1"
-=======
-    "@alwaysmeticulous/record": "^2.3.2",
-    "@alwaysmeticulous/replay-debugger": "^2.3.2",
-    "@alwaysmeticulous/replayer": "^2.3.2"
->>>>>>> d9e6fdee
+    "@alwaysmeticulous/record": "^2.3.3",
+    "@alwaysmeticulous/replay-debugger": "^2.3.3",
+    "@alwaysmeticulous/replayer": "^2.3.3"
   },
   "peerDependenciesMeta": {
     "@alwaysmeticulous/record": {
