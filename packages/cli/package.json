--- conflicted
+++ resolved
@@ -27,7 +27,6 @@
     "depcheck": "depcheck --ignore-patterns=dist"
   },
   "dependencies": {
-<<<<<<< HEAD
     "@alwaysmeticulous/api": "^2.40.0",
     "@alwaysmeticulous/sdk-bundles-api": "^2.40.0",
     "@alwaysmeticulous/client": "^2.40.0",
@@ -36,26 +35,13 @@
     "@alwaysmeticulous/replay-orchestrator": "^2.40.0",
     "@alwaysmeticulous/record": "^2.40.0",
     "@alwaysmeticulous/sentry": "^2.40.0",
-=======
-    "@alwaysmeticulous/client": "^2.40.3",
-    "@alwaysmeticulous/common": "^2.40.3",
-    "@alwaysmeticulous/download-helpers": "^2.40.3",
-    "@alwaysmeticulous/replay-orchestrator": "^2.40.3",
-    "@alwaysmeticulous/sentry": "^2.40.3",
->>>>>>> 7941108e
     "@sentry/node": "^7.36.0",
     "axios": "^1.2.6",
     "loglevel": "^1.8.0",
     "yargs": "^17.5.1"
   },
   "devDependencies": {
-<<<<<<< HEAD
-    "@types/yargs": "^17.0.10",
-    "@types/luxon": "^3.2.0"
-=======
-    "@alwaysmeticulous/api": "^2.40.3",
     "@types/yargs": "^17.0.10"
->>>>>>> 7941108e
   },
   "author": {
     "name": "The Meticulous Team",
