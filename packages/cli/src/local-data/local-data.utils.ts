--- conflicted
+++ resolved
@@ -1,15 +1,8 @@
-<<<<<<< HEAD
-import { mkdir, rmdir, access, readFile, writeFile } from "fs/promises";
-import { dirname, join } from "path";
-import { METICULOUS_LOGGER_NAME } from "@alwaysmeticulous/common";
-import log from "loglevel";
-=======
-import { mkdir, rmdir, access, readFile, writeFile, rm } from "fs/promises";
+import { access, mkdir, readFile, rm, writeFile } from "fs/promises";
 import { dirname, join } from "path";
 import { METICULOUS_LOGGER_NAME } from "@alwaysmeticulous/common";
 import log from "loglevel";
 import { Duration } from "luxon";
->>>>>>> 9d254031
 import { lock, LockOptions } from "proper-lockfile";
 
 export const sanitizeFilename: (filename: string) => string = (filename) => {
@@ -89,18 +82,6 @@
     });
     return async () => {
       // Clean up our directory _before_ releasing the lock
-<<<<<<< HEAD
-      // We check if it exists first, because if we're just coming out of
-      // a lock released by someone else then they will have already deleted
-      // the directory
-      if (await fileExists(lockDirectory)) {
-        await rmdir(lockDirectory);
-      }
-      await releaseLock();
-    };
-  } catch (err) {
-    await rmdir(lockDirectory);
-=======
       // Note: it may have already been deleted: if we're just coming out of
       // a lock released by someone else then they will have already deleted
       // the directory
@@ -109,7 +90,6 @@
     };
   } catch (err) {
     await rm(lockDirectory, { recursive: true, force: true });
->>>>>>> 9d254031
     throw err;
   }
 };
@@ -128,11 +108,6 @@
   });
 };
 
-<<<<<<< HEAD
-const ONE_SECOND_IN_MS = 1_000;
-
-=======
->>>>>>> 9d254031
 const LOCK_RETRY_OPTIONS: LockOptions["retries"] = {
   // We want to keep on retrying till we get the maxRetryTime, so we set retries, which is a maximum, to a high value
   retries: 1000,
@@ -140,11 +115,7 @@
   minTimeout: 500,
   maxTimeout: 2000,
   // Wait a maximum of 120s for the other process to finish downloading and/or extracting
-<<<<<<< HEAD
-  maxRetryTime: 120 * ONE_SECOND_IN_MS,
-=======
   maxRetryTime: Duration.fromObject({ minutes: 2 }).as("milliseconds"),
->>>>>>> 9d254031
   // Randomize so processes are less likely to clash on their retries
   randomize: true,
 };