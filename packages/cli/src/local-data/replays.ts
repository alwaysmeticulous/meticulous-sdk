--- conflicted
+++ resolved
@@ -63,17 +63,11 @@
 
     const downloadUrlData = await getReplayDownloadUrl(client, replayId);
     if (!downloadUrlData) {
-<<<<<<< HEAD
-      throw new Error(
-        `Error: Could not retrieve replay archive URL for replay '${replayId}'. This may be an invalid replay`
-      );
-=======
       logger.error(
         "Error: Could not retrieve replay archive URL. This may be an invalid replay"
       );
       await releaseLock();
       process.exit(1);
->>>>>>> 9d254031
     }
 
     await downloadFile(downloadUrlData.dowloadUrl, replayArchiveFile);
