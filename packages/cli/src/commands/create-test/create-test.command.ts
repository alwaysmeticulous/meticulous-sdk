import { METICULOUS_LOGGER_NAME, Replay } from "@alwaysmeticulous/common";
import chalk from "chalk";
import inquirer from "inquirer";
import log from "loglevel";
import { CommandModule } from "yargs";
import {
  COMMON_REPLAY_OPTIONS,
  OPTIONS,
} from "../../command-utils/common-options";
import { addTestCase } from "../../utils/config.utils";
import { wrapHandler } from "../../utils/sentry.utils";
import {
  recordCommandHandler,
  RecordCommandHandlerOptions,
} from "../record/record.command";
import {
  rawReplayCommandHandler,
  RawReplayCommandHandlerOptions,
} from "../replay/replay.command";

interface Options
  extends Omit<RecordCommandHandlerOptions, "devTools" | "bypassCSP">,
    RawReplayCommandHandlerOptions {}

const handleTestCreation: (
  replay: Replay,
  sessionId: string
) => Promise<void> = async (replay, sessionId) => {
  const logger = log.getLogger(METICULOUS_LOGGER_NAME);

  const validationResponse = await inquirer.prompt<{ value: boolean }>([
    {
      type: "confirm",
      name: "value",
      message: "Does the end state screenshot match your expectation?",
      default: true,
    },
  ]);

  if (!validationResponse.value) {
    return;
  }

  const createTestResponse = await inquirer.prompt<{ value: boolean }>([
    {
      type: "confirm",
      name: "value",
      message: `Would you like to save this as a test to ${chalk.green(
        "meticulous.json"
      )}?`,
      default: true,
    },
  ]);

  if (!createTestResponse.value) {
    return;
  }

  const testNameResponse = await inquirer.prompt<{ name: string }>([
    {
      type: "input",
      name: "name",
      message: "Test name:",
      default: `${sessionId} | ${replay.id}`,
    },
  ]);

  await addTestCase({
    title: testNameResponse.name,
    sessionId,
    baseReplayId: replay.id,
  });

  logger.info(
    chalk.bold.white(`Test saved to ${chalk.green("meticulous.json")}.`)
  );
};

// The create-test handler combines recording a session and simulating it for
// validation.
const handler: (options: Options) => Promise<void> = async ({
  // Common options
  apiToken,
  commitSha,
  devTools,
  bypassCSP,
  // Record options
  width,
  height,
  uploadIntervalMs,
  incognito,
  trace,
  // Replay options
  headless,
  screenshotSelector,
  padTime,
  shiftTime,
  networkStubbing,
  moveBeforeClick,
  cookiesFile,
  accelerate,
}) => {
  const logger = log.getLogger(METICULOUS_LOGGER_NAME);

  logger.info("Creating a new Meticulous test");
  logger.info("Step 1: record a new test");

  let lastSessionId = "";
  const onDetectedSession = (sessionId: string) => {
    lastSessionId = sessionId;
  };

  // 1. Record
  const recordOptions: RecordCommandHandlerOptions = {
    apiToken,
    commitSha,
    devTools,
    bypassCSP,
    width,
    height,
    uploadIntervalMs,
    incognito,
    trace,
    onDetectedSession,
  };
  await recordCommandHandler(recordOptions);

  logger.debug(`lastSessionId = ${lastSessionId}`);

  if (!lastSessionId) {
    logger.error("No test was recorded!");
    process.exit(1);
  }

  logger.info("Step 2: validating the new test...");

  const replayOptions: RawReplayCommandHandlerOptions = {
    apiToken,
    commitSha,
    sessionId: lastSessionId,
    headless,
    devTools,
    bypassCSP,
    screenshot: true,
    screenshotSelector,
    padTime,
    shiftTime,
    networkStubbing,
    moveBeforeClick,
    cookiesFile,
    accelerate,

    save: false, // we handle the saving to meticulous.json ourselves below

    // We replay against the original recorded URL
    appUrl: null,
    simulationIdForAssets: null,

    // We don't try comparing to the original screenshot, so just set these to their defaults
    baseSimulationId: null,
    diffThreshold: OPTIONS.diffThreshold.default,
    diffPixelThreshold: OPTIONS.diffPixelThreshold.default,

    // We don't expose these options
<<<<<<< HEAD
    maxDurationMs: undefined,
    maxEventCount: undefined,
=======
    maxDurationMs: null,
    maxEventCount: null,
>>>>>>> c9781dc7
    storyboard: false,
  };
  const replay = await rawReplayCommandHandler(replayOptions);

  await handleTestCreation(replay, lastSessionId);
};

export const createTest: CommandModule<unknown, Options> = {
  command: "create-test",
  describe: "Create a new test",
  builder: {
    // Common options
    apiToken: OPTIONS.apiToken,
    commitSha: OPTIONS.commitSha,
    // Record options
    width: {
      number: true,
    },
    height: {
      number: true,
    },
    uploadIntervalMs: {
      number: true,
      description: "Meticulous recording upload interval (in milliseconds)",
    },
    incognito: {
      boolean: true,
      description: "Use an incognito browsing context",
      default: true,
    },
    trace: {
      boolean: true,
      description: "Enable verbose logging",
    },
    // Replay options
    screenshotSelector: {
      string: true,
      description:
        "Query selector to screenshot a specific DOM element instead of the whole page",
    },
    moveBeforeClick: {
      boolean: true,
      description: "Simulate mouse movement before clicking",
    },
    cookiesFile: {
      string: true,
      description: "Path to cookies to inject before simulation",
    },
    ...COMMON_REPLAY_OPTIONS,
    headless: {
      ...COMMON_REPLAY_OPTIONS.headless,
      default: true,
    },
    accelerate: {
      ...COMMON_REPLAY_OPTIONS.accelerate,
      description:
        "Fast forward through any pauses to replay as fast as possible when replaying for the first time to create the test. Warning: this option is experimental and may be deprecated",
    },
  },
  handler: wrapHandler(handler),
};<|MERGE_RESOLUTION|>--- conflicted
+++ resolved
@@ -162,13 +162,8 @@
     diffPixelThreshold: OPTIONS.diffPixelThreshold.default,
 
     // We don't expose these options
-<<<<<<< HEAD
-    maxDurationMs: undefined,
-    maxEventCount: undefined,
-=======
     maxDurationMs: null,
     maxEventCount: null,
->>>>>>> c9781dc7
     storyboard: false,
   };
   const replay = await rawReplayCommandHandler(replayOptions);
