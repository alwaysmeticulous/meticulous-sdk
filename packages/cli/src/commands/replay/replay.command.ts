import { mkdir, mkdtemp, writeFile } from "fs/promises";
import { join } from "path";
import { ScreenshotDiffResult } from "@alwaysmeticulous/api";
import {
  GeneratedBy,
  getMeticulousLocalDataDir,
  METICULOUS_LOGGER_NAME,
  Replay,
  ReplayEventsDependencies,
  ReplayEventsFn,
  ReplayEventsOptions,
  ReplayExecutionOptions,
  ReplayTarget,
  StoryboardOptions,
} from "@alwaysmeticulous/common";
import * as Sentry from "@sentry/node";
import { AxiosInstance } from "axios";
import log from "loglevel";
import { DateTime } from "luxon";
import { createClient } from "../../api/client";
import { createReplayDiff } from "../../api/replay-diff.api";
import {
  createReplay,
  getReplayCommandId,
  getReplayPushUrl,
  getReplayUrl,
  putReplayPushedStatus,
} from "../../api/replay.api";
import { uploadArchive } from "../../api/upload";
import { createReplayArchive, deleteArchive } from "../../archive/archive";
import { buildCommand } from "../../command-utils/command-builder";
import {
  COMMON_REPLAY_OPTIONS,
  OPTIONS,
  SCREENSHOT_DIFF_OPTIONS,
} from "../../command-utils/common-options";
import {
  ScreenshotAssertionsOptions,
  ScreenshotDiffOptions,
} from "../../command-utils/common-types";
import { sanitizeFilename } from "../../local-data/local-data.utils";
import { loadReplayEventsDependencies } from "../../local-data/replay-assets";
import { serveAssetsFromSimulation } from "../../local-data/serve-assets-from-simulation";
import {
  getOrFetchRecordedSession,
  getOrFetchRecordedSessionData,
} from "../../local-data/sessions";
import { getCommitSha } from "../../utils/commit-sha.utils";
import { addTestCase } from "../../utils/config.utils";
import { getMeticulousVersion } from "../../utils/version.utils";
import { ScreenshotDiffsSummary } from "../screenshot-diff/screenshot-diff.command";
import { computeDiff } from "./utils/compute-diff";

export interface ReplayOptions extends AdditionalReplayOptions {
  replayTarget: ReplayTarget;
  executionOptions: ReplayExecutionOptions;
  screenshottingOptions: ScreenshotAssertionsOptions;
  generatedBy: GeneratedBy;
  testRunId: string | null;
  replayEventsDependencies: ReplayEventsDependencies;
}

export interface ReplayResult {
  replay: Replay;

  /**
   * Empty if screenshottingOptions.enabled was false.
   */
  screenshotDiffResults: ScreenshotDiffResult[];

  /**
   * Returned as { hasDiffs: false } if screenshottingOptions.enabled was false.
   */
  screenshotDiffsSummary: ScreenshotDiffsSummary;
}

export const replayCommandHandler = async ({
  replayTarget,
  executionOptions,
  screenshottingOptions,
  apiToken,
  sessionId,
  commitSha: commitSha_,
<<<<<<< HEAD
  baseSimulationId: baseReplayId_,
=======
  save,
  baseSimulationId: baseReplayId,
>>>>>>> a80f6009
  cookiesFile,
  generatedBy,
  testRunId,
  replayEventsDependencies,
}: ReplayOptions): Promise<ReplayResult> => {
  const transaction = Sentry.startTransaction({
    name: "replay.command_handler",
    description: "Handle the replay command",
    op: "replay.command_handler",
  });
  Sentry.getCurrentHub().configureScope((scope) => scope.setSpan(transaction));
  const logger = log.getLogger(METICULOUS_LOGGER_NAME);

  const client = createClient({ apiToken });

  // 1. Check session files
  const fetchSessions = transaction.startChild({ op: "fetchingSessions" });
  const session = await getOrFetchRecordedSession(client, sessionId);
  const sessionData = await getOrFetchRecordedSessionData(client, sessionId);
  fetchSessions.finish();

  // 2. Guess commit SHA1
  const commitSha = (await getCommitSha(commitSha_)) || "unknown";
  logger.debug(`Commit: ${commitSha}`);

  const meticulousSha = await getMeticulousVersion();

  // 3. If simulationIdForAssets specified then download assets & spin up local server
  const serveOrGetAppUrlSpan = transaction.startChild({
    op: "serveOrGetAppUrl",
  });
  const { appUrl, closeServer } = await serveOrGetAppUrl(client, replayTarget);
  serveOrGetAppUrlSpan.finish();

  // 4. Load replay package
  let replayEvents: ReplayEventsFn;

  try {
    const replayer = await require("@alwaysmeticulous/replayer");
    replayEvents = replayer.replayEvents;
  } catch (error) {
    logger.error("Error: could not import @alwaysmeticulous/replayer");
    logger.error(error);
    process.exit(1);
  }

  // Report replay start
  const replayCommandId = await getReplayCommandId(client, sessionId);

  // 5. Create replay directory
  await mkdir(join(getMeticulousLocalDataDir(), "replays"), {
    recursive: true,
  });
  const tempDirName = sanitizeFilename(`${new Date().toISOString()}-`);
  const tempDir = await mkdtemp(
    join(getMeticulousLocalDataDir(), "replays", tempDirName)
  );

  // 6. Create and save replay parameters
  const replayEventsParams: ReplayEventsOptions = {
    appUrl: appUrl ?? null,
    replayExecutionOptions: executionOptions,

    browser: null,
    outputDir: tempDir,
    session,
    sessionData,
    recordingId: "manual-replay",
    meticulousSha: "meticulousSha",
    generatedBy,
    testRunId,

    dependencies: replayEventsDependencies,
    screenshottingOptions,
    cookiesFile: cookiesFile ?? null,
  };
  await writeFile(
    join(tempDir, "replayEventsParams.json"),
    JSON.stringify(replayEventsParams)
  );

  // 7. Perform replay
  const startTime = DateTime.utc();

  await replayEvents({
    ...replayEventsParams,
    parentPerformanceSpan: transaction.startChild({ op: "replayEvents" }),
  });

  closeServer?.();

  const endTime = DateTime.utc();

  logger.info(
    `Simulation time: ${endTime.diff(startTime).as("seconds")} seconds`
  );
  logger.info("Sending simulation results to Meticulous");

  // 8. Create a Zip archive containing the replay files
  const createReplayArchiveSpan = transaction.startChild({
    op: "createArchiveAndUpload",
  });
  const archivePath = await createReplayArchive(tempDir);
  createReplayArchiveSpan.finish();

  try {
    // 9. Get upload URL
    const getReplayPushUrlSpan = transaction.startChild({
      op: "getReplayPushUrl",
    });
    const replay = await createReplay({
      client,
      commitSha,
      sessionId,
      meticulousSha,
      version: "v2",
      metadata: { generatedBy },
    });
    const uploadUrlData = await getReplayPushUrl(client, replay.id);
    if (!uploadUrlData) {
      logger.error("Error: Could not get a push URL from the Meticulous API");
      process.exit(1);
    }
    const uploadUrl = uploadUrlData.pushUrl;
    getReplayPushUrlSpan.finish();

    // 10. Send archive to S3
    const uploadArchiveSpan = transaction.startChild({ op: "uploadArchive" });
    try {
      await uploadArchive(uploadUrl, archivePath);
    } catch (error) {
      await putReplayPushedStatus(
        client,
        replay.id,
        "failure",
        replayCommandId
      ).catch(logger.error);
      logger.error(error);
      process.exit(1);
    }
    uploadArchiveSpan.finish();

    // 11. Report successful upload to Meticulous
    const updatedProjectBuild = await putReplayPushedStatus(
      client,
      replay.id,
      "success",
      replayCommandId
    );
    logger.info("Simulation artifacts successfully sent to Meticulous");
    logger.debug(updatedProjectBuild);

    const replayUrl = getReplayUrl(replay);
    logger.info("=======");
    logger.info(`View simulation at: ${replayUrl}`);
    logger.info("=======");

    // 12. Diff against base replay screenshot if one is provided
    const computeDiffSpan = transaction.startChild({
      op: "computeDiff",
    });
    const { screenshotDiffResults, screenshotDiffsSummary } =
<<<<<<< HEAD
      screenshottingOptions.enabled && baseReplayId_
        ? await computeDiff({
=======
      screenshottingOptions.enabled && baseReplayId
        ? await computeAndSaveDiff({
>>>>>>> a80f6009
            client,
            baseReplayId,
            headReplayId: replay.id,
            tempDir,
            screenshottingOptions,
          })
        : {
            screenshotDiffResults: [],
            screenshotDiffsSummary: { hasDiffs: false as const },
          };
    computeDiffSpan.finish();

    // 13. Add test case to meticulous.json if --save option is passed

    return { replay, screenshotDiffResults, screenshotDiffsSummary };
  } finally {
    await deleteArchive(archivePath);
    transaction.finish();
  }
};

const serveOrGetAppUrl = async (
  client: AxiosInstance,
  replayTarget: ReplayTarget
): Promise<{ appUrl?: string; closeServer?: () => void }> => {
  if (replayTarget.type === "snapshotted-assets") {
    const server = await serveAssetsFromSimulation(
      client,
      replayTarget.simulationIdForAssets
    );
    return {
      appUrl: server.url,
      closeServer: server.closeServer,
    };
  }
  if (replayTarget.type === "url") {
    return { appUrl: replayTarget.appUrl };
  }
  if (replayTarget.type === "original-recorded-url") {
    return {};
  }
  return unknownReplayTargetType(replayTarget);
};

const unknownReplayTargetType = (replayTarget: never): never => {
  throw new Error(
    `Unknown type of replay target: ${JSON.stringify(replayTarget)}`
  );
};

export interface RawReplayCommandHandlerOptions
  extends ScreenshotDiffOptions,
    Omit<ReplayExecutionOptions, "maxDurationMs" | "maxEventCount">,
    AdditionalReplayOptions {
  screenshot: boolean;
  appUrl: string | null | undefined;
  simulationIdForAssets: string | null | undefined;
  screenshotSelector: string | null | undefined;
  maxDurationMs: number | null | undefined;
  maxEventCount: number | null | undefined;
  storyboard: boolean;
  save: boolean | null | undefined;
}

interface AdditionalReplayOptions {
  apiToken: string | null | undefined;
  commitSha: string | null | undefined;
  sessionId: string;
  baseSimulationId: string | null | undefined;
  cookiesFile: string | null | undefined;
}

export const rawReplayCommandHandler = async ({
  apiToken,
  commitSha,
  sessionId,
  appUrl,
  simulationIdForAssets,
  headless,
  devTools,
  bypassCSP,
  screenshot,
  screenshotSelector,
  baseSimulationId,
  diffThreshold,
  diffPixelThreshold,
  save,
  padTime,
  shiftTime,
  networkStubbing,
  moveBeforeClick,
  cookiesFile,
  disableRemoteFonts,
  noSandbox,
  skipPauses,
  maxDurationMs,
  maxEventCount,
  storyboard,
}: RawReplayCommandHandlerOptions): Promise<Replay> => {
  const executionOptions: ReplayExecutionOptions = {
    headless,
    devTools,
    bypassCSP,
    padTime,
    shiftTime,
    networkStubbing,
    skipPauses,
    moveBeforeClick,
    disableRemoteFonts,
    noSandbox,
    maxDurationMs: maxDurationMs ?? null,
    maxEventCount: maxEventCount ?? null,
  };
  const generatedByOption: GeneratedBy = { type: "replayCommand" };
  const storyboardOptions: StoryboardOptions = storyboard
    ? { enabled: true }
    : { enabled: false };
  const screenshottingOptions: ScreenshotAssertionsOptions = screenshot
    ? {
        enabled: true,
        screenshotSelector: screenshotSelector ?? null,
        diffOptions: { diffPixelThreshold, diffThreshold },
        storyboardOptions,
      }
    : { enabled: false };
  const replayEventsDependencies = await loadReplayEventsDependencies();
  const { replay, screenshotDiffsSummary, screenshotDiffResults } =
    await replayCommandHandler({
      replayTarget: getReplayTarget({
        appUrl: appUrl ?? null,
        simulationIdForAssets: simulationIdForAssets ?? null,
      }),
      executionOptions,
      screenshottingOptions,
      apiToken,
      commitSha,
      cookiesFile,
      sessionId,
      baseSimulationId,
      generatedBy: generatedByOption,
      testRunId: null,
      replayEventsDependencies,
    });

  if (save) {
    if (!screenshottingOptions.enabled) {
      const logger = log.getLogger(METICULOUS_LOGGER_NAME);
      logger.error(
        "Warning: saving a new test case without screenshot enabled."
      );
    }

    await addTestCase({
      title: `${sessionId} | ${replay.id}`,
      sessionId,
      baseReplayId: replay.id,
    });
  }

  if (screenshotDiffsSummary.hasDiffs) {
    const client = createClient({ apiToken });
    if (baseSimulationId == null) {
      throw new Error(
        "baseSimulationId must have been defined if there are diffs, but was null-ish"
      );
    }

    // Store the diff
    await createReplayDiff({
      client,
      headReplayId: replay.id,
      baseReplayId: baseSimulationId,
      testRunId: null,
      data: {
        screenshotAssertionsOptions: screenshottingOptions,
        screenshotDiffResults,
      },
    });
    process.exit(1);
  }

  return replay;
};

export const getReplayTarget = ({
  appUrl,
  simulationIdForAssets,
}: {
  appUrl: string | null;
  simulationIdForAssets: string | null;
}): ReplayTarget => {
  if (simulationIdForAssets) {
    return { type: "snapshotted-assets", simulationIdForAssets };
  }
  if (appUrl) {
    return { type: "url", appUrl };
  }
  return { type: "original-recorded-url" };
};

export const replayCommand = buildCommand("simulate")
  .details({
    aliases: ["replay"],
    describe: "Simulate (replay) a recorded session",
  })
  .options({
    apiToken: OPTIONS.apiToken,
    commitSha: OPTIONS.commitSha,
    sessionId: {
      string: true,
      demandOption: true,
    },
    appUrl: {
      string: true,
      description:
        "The URL to execute the test against. If left absent will use the URL the test was originally recorded against.",
    },
    simulationIdForAssets: {
      string: true,
      conflicts: "appUrl",
      description:
        "If present will run the session against a local server serving up previously snapshotted assets (HTML, JS, CSS etc.) from the specified prior simulation, instead of against a URL. An alternative to specifying an app URL.",
    },
    screenshot: {
      boolean: true,
      description: "Take a screenshot at the end of simulation",
      default: true,
    },
    screenshotSelector: {
      string: true,
      description:
        "Query selector to screenshot a specific DOM element instead of the whole page",
    },
    baseSimulationId: {
      string: true,
      description:
        "Base simulation id to diff the final state screenshot against",
      alias: "baseReplayId",
    },
    save: {
      boolean: true,
      description:
        "Adds the simulation to the list of test cases in meticulous.json",
    },
    moveBeforeClick: OPTIONS.moveBeforeClick,
    cookiesFile: {
      string: true,
      description: "Path to cookies to inject before simulation",
    },
    ...COMMON_REPLAY_OPTIONS,
    ...SCREENSHOT_DIFF_OPTIONS,
  })
  .handler(async (options) => {
    await rawReplayCommandHandler(options);
  });<|MERGE_RESOLUTION|>--- conflicted
+++ resolved
@@ -81,12 +81,7 @@
   apiToken,
   sessionId,
   commitSha: commitSha_,
-<<<<<<< HEAD
-  baseSimulationId: baseReplayId_,
-=======
-  save,
   baseSimulationId: baseReplayId,
->>>>>>> a80f6009
   cookiesFile,
   generatedBy,
   testRunId,
@@ -249,13 +244,8 @@
       op: "computeDiff",
     });
     const { screenshotDiffResults, screenshotDiffsSummary } =
-<<<<<<< HEAD
-      screenshottingOptions.enabled && baseReplayId_
+      screenshottingOptions.enabled && baseReplayId
         ? await computeDiff({
-=======
-      screenshottingOptions.enabled && baseReplayId
-        ? await computeAndSaveDiff({
->>>>>>> a80f6009
             client,
             baseReplayId,
             headReplayId: replay.id,
