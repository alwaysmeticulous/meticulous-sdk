--- conflicted
+++ resolved
@@ -53,39 +53,13 @@
 import { diffScreenshots } from "../screenshot-diff/screenshot-diff.command";
 import { convertNullsToUndefineds } from "../../command-utils/command-utils";
 
-<<<<<<< HEAD
 export interface ReplayOptions extends AdditionalReplayOptions {
   replayTarget: ReplayTarget;
   executionOptions: ReplayExecutionOptions;
   screenshottingOptions: ScreenshotAssertionsOptions;
   exitOnMismatch: boolean;
-=======
-export interface ReplayCommandHandlerOptions {
-  apiToken?: string | null | undefined;
-  commitSha?: string | null | undefined;
-  sessionId: string;
-  appUrl?: string | null | undefined;
-  simulationIdForAssets?: string | null | undefined;
-  headless?: boolean | null | undefined;
-  devTools?: boolean | null | undefined;
-  bypassCSP?: boolean | null | undefined;
-  screenshot: boolean;
-  screenshotSelector?: string | null | undefined;
-  baseSimulationId?: string | null | undefined;
-  diffThreshold?: number | null | undefined;
-  diffPixelThreshold?: number | null | undefined;
-  save?: boolean | null | undefined;
-  exitOnMismatch?: boolean | null | undefined;
-  padTime: boolean;
-  shiftTime: boolean;
-  networkStubbing: boolean;
-  moveBeforeClick?: boolean | null | undefined;
-  cookies?: Record<string, any>[];
-  cookiesFile?: string | null | undefined;
-  accelerate: boolean;
   maxDurationMs?: number | null | undefined;
   maxEventCount?: number | null | undefined;
->>>>>>> 25652d17
 }
 
 export const replayCommandHandler = async ({
@@ -99,14 +73,9 @@
   exitOnMismatch,
   baseSimulationId: baseReplayId_,
   cookiesFile,
-<<<<<<< HEAD
-}: ReplayOptions): Promise<Replay> => {
-=======
-  accelerate,
   maxDurationMs,
   maxEventCount,
-}) => {
->>>>>>> 25652d17
+}: ReplayOptions): Promise<Replay> => {
   const logger = log.getLogger(METICULOUS_LOGGER_NAME);
 
   const client = createClient({ apiToken });
@@ -206,22 +175,10 @@
         location: nodeUserInteractions,
       },
     },
-<<<<<<< HEAD
     screenshottingOptions,
     cookiesFile: cookiesFile,
-=======
-    padTime,
-    shiftTime,
-    screenshot: screenshot,
-    screenshotSelector: screenshotSelector || "",
-    networkStubbing,
-    moveBeforeClick: moveBeforeClick || false,
-    cookies: cookies || null,
-    cookiesFile: cookiesFile || "",
-    accelerate,
     ...(maxDurationMs != null ? { maxDurationMs } : {}),
     ...(maxEventCount != null ? { maxEventCount } : {}),
->>>>>>> 25652d17
   };
   await writeFile(
     join(tempDir, "replayEventsParams.json"),
@@ -292,15 +249,8 @@
 
   // 12. Diff against base replay screenshot if one is provided
   const baseReplayId = baseReplayId_ || "";
-<<<<<<< HEAD
   if (screenshottingOptions.enabled && baseReplayId) {
-    logger.info(
-      `Diffing final state screenshot against replay ${baseReplayId}`
-    );
-=======
-  if (screenshot && baseReplayId) {
     logger.info(`Diffing screenshots against replay ${baseReplayId}`);
->>>>>>> 25652d17
 
     await getOrFetchReplay(client, baseReplayId);
     await getOrFetchReplayArchive(client, baseReplayId);
@@ -314,16 +264,9 @@
       client,
       baseReplayId,
       headReplayId: replay.id,
-<<<<<<< HEAD
-      baseScreenshot,
-      headScreenshot,
-      diffOptions: screenshottingOptions.diffOptions,
-=======
       baseScreenshotsDir: baseReplayScreenshotsDir,
       headScreenshotsDir: headReplayScreenshotsDir,
-      threshold: diffThreshold,
-      pixelThreshold: diffPixelThreshold,
->>>>>>> 25652d17
+      diffOptions: screenshottingOptions.diffOptions,
       exitOnMismatch: !!exitOnMismatch,
     });
   }
@@ -521,16 +464,8 @@
       string: true,
       description: "Path to cookies to inject before simulation",
     },
-<<<<<<< HEAD
     ...COMMON_REPLAY_OPTIONS,
     ...SCREENSHOT_DIFF_OPTIONS,
-=======
-    accelerate: {
-      boolean: true,
-      description:
-        "Fast forward through any pauses to replay as fast as possible. Warning: this option is experimental and may be deprecated",
-      default: false,
-    },
     maxDurationMs: {
       number: true,
       description: "Maximum duration (in milliseconds) the simulation will run",
@@ -539,7 +474,6 @@
       number: true,
       description: "Maximum number of events the simulation will run",
     },
->>>>>>> 25652d17
   },
   handler: wrapHandler(
     convertNullsToUndefineds(async (options) => {
