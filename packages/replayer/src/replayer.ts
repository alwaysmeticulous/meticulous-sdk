import {
  METICULOUS_LOGGER_NAME,
  ReplayEventsFn,
  SessionData,
} from "@alwaysmeticulous/common";
import {
  OnReplayTimelineEventFn,
  ReplayTimelineEntry,
  ReplayUserInteractionsFn,
} from "@alwaysmeticulous/sdk-bundles-api";
import log, { LogLevelDesc } from "loglevel";
import { DateTime } from "luxon";
import puppeteer, { Browser, Page } from "puppeteer";
import { prepareScreenshotsDir, writeOutput } from "./output.utils";
import { ReplayMetadata } from "./replay.types";
import {
  createReplayPage,
  getRrwebRecordingDuration,
  getStartingViewport,
  getStartUrl,
  initializeReplayData,
} from "./replay.utils";
import { takeScreenshot } from "./screenshot.utils";
import { ReplayTimelineCollector } from "./timeline/collector";

export const replayEvents: ReplayEventsFn = async (options) => {
  const logger = log.getLogger(METICULOUS_LOGGER_NAME);
  const logLevel: LogLevelDesc = logger.getLevel();

  logger.debug(options);

  const {
    appUrl,
    browser: browser_,
    outputDir,
    session,
    sessionData,
    replayExecutionOptions,
    dependencies,
  } = options;

  // Extract replay metadata
  const {
    headless,
    devTools,
    shiftTime,
    networkStubbing,
    accelerate,
<<<<<<< HEAD
    padTime,
  } = replayExecutionOptions;
=======
    maxDurationMs,
    maxEventCount,
  } = options;

  // Extract replay metadata
>>>>>>> 25652d17
  const metadata: ReplayMetadata = {
    session,
    options: {
      appUrl,
      outputDir,
      dependencies,
      ...replayExecutionOptions,
    },
  };

  const defaultViewport = getStartingViewport(sessionData);
  const windowWidth = defaultViewport.width + 20;
  const windowHeight = defaultViewport.height + 200;
  const browser: Browser =
    browser_ ||
    (await puppeteer.launch({
      defaultViewport: defaultViewport,
      args: [
        `--window-size=${windowWidth},${windowHeight}`,
        // This disables cross-origin security. We need this in order to disable CORS for replayed network requests,
        // including the respective Preflgiht CORS requests which are not handled by the network stubbing layer.
        "--disable-web-security",
      ],
      headless: headless,
      devtools: devTools,
    }));

  const context = await browser.createIncognitoBrowserContext();
  (await browser.defaultBrowserContext().pages()).forEach((page) =>
    page.close().catch((error) => {
      logger.error(error);
    })
  );

  const timelineCollector = new ReplayTimelineCollector();
  const onTimelineEvent: OnReplayTimelineEventFn = (
    entry: ReplayTimelineEntry
  ) => timelineCollector.addEntry(entry);

  const page = await createReplayPage({
    context,
    defaultViewport,
    sessionData,
    shiftTime,
    dependencies,
    onTimelineEvent,
  });

  // Calculate start URL based on the one that the session originated on/from.
  const startUrl = getStartUrl({ session, sessionData, appUrl });

  const replayData = await initializeReplayData({ page, startUrl });

  // Set-up network stubbing if required
  if (networkStubbing) {
    // eslint-disable-next-line @typescript-eslint/no-var-requires
    const networkStubbingModule = require(dependencies.nodeNetworkStubbing
      .location);
    const setupReplayNetworkStubbing =
      networkStubbingModule.setupReplayNetworkStubbing as (options: {
        page: Page;
        logLevel: LogLevelDesc;
        sessionData: SessionData;
        startUrl: string;
        onTimelineEvent: OnReplayTimelineEventFn;
      }) => Promise<void>;
    await setupReplayNetworkStubbing({
      page,
      logLevel,
      sessionData,
      startUrl,
      onTimelineEvent,
    });
  }

  // eslint-disable-next-line @typescript-eslint/no-var-requires
  const browserContextModule = require(dependencies.nodeBrowserContext
    .location);
  const setupBrowserContextSeeding =
    browserContextModule.setupBrowserContextSeeding as (options: {
      page: Page;
      sessionData: SessionData;
      startUrl: string;
    }) => Promise<void>;
  await setupBrowserContextSeeding({
    page,
    sessionData,
    startUrl,
  });

  // eslint-disable-next-line @typescript-eslint/no-var-requires
  const userInteractionsModule = require(dependencies.nodeUserInteractions
    .location);
  const replayUserInteractions =
    userInteractionsModule.replayUserInteractions as ReplayUserInteractionsFn;

  // Navigate to the start URL.
  logger.debug(`Navigating to ${startUrl}`);
  const res = await page.goto(startUrl, {
    waitUntil: "domcontentloaded",
  });
  const status = res && res.status();

  if (status !== 200) {
    throw new Error(
      `Expected a 200 status when going to the initial URL of the site (${startUrl}). Got a ${status} instead.`
    );
  }
  logger.debug(`Navigated to ${startUrl}`);

  // Start simulating user interaction events
  logger.info("Starting simulation...");

  const startTime = DateTime.utc();
  const screenshotsDir = await prepareScreenshotsDir(outputDir);
  const replayResult = await replayUserInteractions({
    page,
    logLevel,
    sessionData,
    moveBeforeClick: true,
    acceleratePlayback: false,
    virtualTime: accelerate ? { enabled: true } : { enabled: false },
    onTimelineEvent,
    screenshotsDir,
    ...(maxDurationMs != null ? { maxDurationMs } : {}),
    ...(maxEventCount != null ? { maxEventCount } : {}),
  });
  logger.debug(`Replay result: ${JSON.stringify(replayResult)}`);

  // Pad replay time according to session duration recorded with rrweb
  if (padTime && !accelerate && replayResult.length === "full") {
    const rrwebRecordingDuration = getRrwebRecordingDuration(sessionData);
    if (rrwebRecordingDuration) {
      const now = DateTime.utc();
      const timeToPad = startTime
        .plus(rrwebRecordingDuration)
        .diff(now)
        .toMillis();
      logger.debug(
        `Padtime: ${timeToPad} ${rrwebRecordingDuration.toISOTime()}`
      );
      if (timeToPad > 0) {
        await new Promise<void>((resolve) => {
          setTimeout(() => {
            resolve();
          }, timeToPad);
        });
      }
    }
  }

  logger.debug("Collecting coverage data...");
  const coverageData = await page.coverage.stopJSCoverage();
  logger.debug("Collected coverage data");

  logger.info("Simulation done!");

  if (options.screenshottingOptions.enabled) {
    await takeScreenshot({
      page,
      outputDir,
      screenshotSelector: options.screenshottingOptions.screenshotSelector,
    });
  }

  logger.debug("Writing output");
  logger.debug(`Output dir: ${outputDir}`);
  await writeOutput({
    outputDir,
    metadata,
    sessionData,
    replayData,
    coverageData,
    timelineData: timelineCollector.getEntries(),
  });

  logger.debug("Closing browser");
  await browser.close();
};<|MERGE_RESOLUTION|>--- conflicted
+++ resolved
@@ -37,6 +37,8 @@
     sessionData,
     replayExecutionOptions,
     dependencies,
+    maxDurationMs,
+    maxEventCount,
   } = options;
 
   // Extract replay metadata
@@ -46,16 +48,8 @@
     shiftTime,
     networkStubbing,
     accelerate,
-<<<<<<< HEAD
     padTime,
   } = replayExecutionOptions;
-=======
-    maxDurationMs,
-    maxEventCount,
-  } = options;
-
-  // Extract replay metadata
->>>>>>> 25652d17
   const metadata: ReplayMetadata = {
     session,
     options: {
