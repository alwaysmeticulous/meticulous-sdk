{
  "name": "@alwaysmeticulous/remote-replay-launcher",
  "version": "2.201.0",
  "description": "Executes a remote replay on Meticulous' infrastructure",
  "license": "ISC",
  "main": "dist/index.js",
  "types": "dist/index.d.ts",
  "files": [
    "dist"
  ],
  "scripts": {
    "clean": "rimraf dist tsconfig.tsbuildinfo",
    "build": "tsc --build tsconfig.json",
    "dev": "tsc --build tsconfig.json --watch",
    "format": "prettier --write src",
    "lint": "eslint \"src/**/*.{js,ts,tsx}\"  --cache",
    "lint:commit": "eslint --cache $(git diff --relative --name-only --diff-filter=ACMRTUXB master | grep  -E \"(.js$|.ts$|.tsx$)\")",
    "lint:fix": "eslint \"src/**/*.{js,ts,tsx}\"  --cache --fix",
    "depcheck": "depcheck --ignore-patterns=dist",
    "test": "jest --passWithNoTests"
  },
  "dependencies": {
    "@alwaysmeticulous/client": "^2.201.0",
    "@alwaysmeticulous/common": "^2.201.0",
    "@alwaysmeticulous/tunnels-client": "^2.201.0",
<<<<<<< HEAD
    "@sentry/node": "^9.1.0",
    "loglevel": "^1.8.0"
=======
    "@sentry/node": "^8.33.1",
    "loglevel": "^1.8.0",
    "systeminformation": "^5.25.11"
>>>>>>> 772ede04
  },
  "author": {
    "name": "The Meticulous Team",
    "email": "eng@meticulous.ai",
    "url": "https://meticulous.ai"
  },
  "engines": {
    "node": ">= 12"
  },
  "homepage": "https://github.com/alwaysmeticulous/meticulous-sdk",
  "repository": {
    "type": "git",
    "url": "https://github.com/alwaysmeticulous/meticulous-sdk.git",
    "directory": "packages/replay-orchestrator-launcher"
  },
  "bugs": {
    "url": "https://github.com/alwaysmeticulous/meticulous-sdk/issues"
  },
  "jest": {
    "preset": "../../jest.config.js"
  }
}<|MERGE_RESOLUTION|>--- conflicted
+++ resolved
@@ -23,14 +23,9 @@
     "@alwaysmeticulous/client": "^2.201.0",
     "@alwaysmeticulous/common": "^2.201.0",
     "@alwaysmeticulous/tunnels-client": "^2.201.0",
-<<<<<<< HEAD
     "@sentry/node": "^9.1.0",
-    "loglevel": "^1.8.0"
-=======
-    "@sentry/node": "^8.33.1",
     "loglevel": "^1.8.0",
     "systeminformation": "^5.25.11"
->>>>>>> 772ede04
   },
   "author": {
     "name": "The Meticulous Team",
