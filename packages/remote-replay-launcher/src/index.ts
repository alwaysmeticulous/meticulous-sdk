--- conflicted
+++ resolved
@@ -1,179 +1,4 @@
-<<<<<<< HEAD
-import {
-  createClient,
-  executeSecureTunnelTestRun,
-  getApiToken,
-  getTestRun,
-  IN_PROGRESS_TEST_RUN_STATUS,
-  TestRun,
-  getIsLocked,
-} from "@alwaysmeticulous/client";
-import { defer, METICULOUS_LOGGER_NAME } from "@alwaysmeticulous/common";
-import { localtunnel } from "@alwaysmeticulous/tunnels-client";
-import log from "loglevel";
-import {
-  ExecuteRemoteTestRunOptions,
-  ExecuteRemoteTestRunResult,
-} from "./types";
-import { extractHostnameAndPort } from "./url.utils";
-
-export { TunnelData } from "./types";
-
-const POLL_LOCK_INTERVAL_MS = 5_000; // 5 seconds
-const PROGRESS_UPDATE_INTERVAL_MS = 5_000; // 5 seconds
-const MS_TO_WAIT_FOR_RETRY = 5 * 60 * 1_000; // 5 minutes
-
-export const executeRemoteTestRun = async ({
-  apiToken: apiToken_,
-  appUrl,
-  commitSha,
-  secureTunnelHost,
-  onTunnelCreated,
-  onTestRunCreated,
-  onProgressUpdate,
-  onTunnelStillLocked,
-  keepTunnelOpenPromise,
-  environment,
-  isLockable,
-}: ExecuteRemoteTestRunOptions): Promise<ExecuteRemoteTestRunResult> => {
-  const logger = log.getLogger(METICULOUS_LOGGER_NAME);
-
-  const apiToken = getApiToken(apiToken_);
-  if (!apiToken) {
-    logger.error(
-      "You must provide an API token by using the --apiToken parameter",
-    );
-    process.exit(1);
-  }
-
-  const client = createClient({ apiToken });
-
-  const { hostname, port } = extractHostnameAndPort(appUrl);
-
-  const tunnel = await localtunnel({
-    logger,
-    apiToken,
-    localHost: hostname,
-    ...(secureTunnelHost ? { host: secureTunnelHost } : {}),
-    port,
-    localHttps: false,
-    allowInvalidCert: false,
-  });
-
-  logger.debug(`Creating test run`);
-
-  if (!tunnel.url || !tunnel.basicAuthUser || !tunnel.basicAuthPassword) {
-    throw new Error(
-      "Either Tunnel URL, basic auth user or basic auth password were not set",
-    );
-  }
-
-  onTunnelCreated?.({
-    url: tunnel.url,
-    basicAuthUser: tunnel.basicAuthUser,
-    basicAuthPassword: tunnel.basicAuthPassword,
-  });
-
-  const response = await executeSecureTunnelTestRun({
-    client,
-    headSha: commitSha,
-    tunnelUrl: tunnel.url,
-    basicAuthUser: tunnel.basicAuthUser,
-    basicAuthPassword: tunnel.basicAuthPassword,
-    environment,
-    isLockable,
-  });
-
-  if (!response.testRun) {
-    throw new Error("Test run was not created");
-  }
-
-  const { testRun, deploymentId } = response;
-  onTestRunCreated?.(testRun);
-
-  const testRunCompleted = defer<TestRun>();
-
-  let progressUpdateInterval: NodeJS.Timeout | undefined = undefined;
-  let startedWaitingForRetryAt: number | undefined = undefined;
-
-  const onTestRunCompleted = (completedTestRun: TestRun) => {
-    if (
-      completedTestRun.status === "ExecutionError" &&
-      (startedWaitingForRetryAt === undefined ||
-        Date.now() - startedWaitingForRetryAt < MS_TO_WAIT_FOR_RETRY)
-    ) {
-      // It may get re-triggered: let's wait to see if it does: we keep progressUpdateInterval
-      // so it'll keep polling for updates. Eventually it'll either hit the timeout or the test run
-      // will move to the Running state again and we'll wait a while more.
-      if (startedWaitingForRetryAt === undefined) {
-        startedWaitingForRetryAt = Date.now();
-        logger.info(
-          `Test run failed with execution error. Waiting for ${
-            MS_TO_WAIT_FOR_RETRY / 1_000
-          } seconds to see if it gets automatically retried...`,
-        );
-      }
-      return;
-    }
-
-    if (progressUpdateInterval) {
-      clearInterval(progressUpdateInterval);
-    }
-
-    testRunCompleted.resolve(completedTestRun);
-  };
-
-  // Poll every few seconds for progress updates and exit when the test run is completed
-  progressUpdateInterval = setInterval(async () => {
-    const updatedTestRun = await getTestRun({ client, testRunId: testRun.id });
-    onProgressUpdate?.(updatedTestRun);
-
-    if (!IN_PROGRESS_TEST_RUN_STATUS.includes(updatedTestRun.status)) {
-      onTestRunCompleted(updatedTestRun);
-
-      return;
-    } else if (startedWaitingForRetryAt !== undefined) {
-      logger.info(
-        `Retrying test run... (status is now ${updatedTestRun.status})`,
-      );
-      startedWaitingForRetryAt = undefined;
-    }
-  }, PROGRESS_UPDATE_INTERVAL_MS);
-
-  const completedTestRun = await testRunCompleted.promise;
-
-  const tunnelUnlocked = defer<void>();
-  let tunnelCheckInterval: NodeJS.Timeout | undefined = undefined;
-  const checkUnlocked = async () => {
-    const isLocked = await getIsLocked({ client, deploymentId });
-    if (isLocked) {
-      onTunnelStillLocked?.();
-      return false;
-    }
-    tunnelUnlocked.resolve();
-    return true;
-  };
-  const alreadyUnlocked = await checkUnlocked();
-  if (!alreadyUnlocked) {
-    tunnelCheckInterval = setInterval(checkUnlocked, POLL_LOCK_INTERVAL_MS);
-    await tunnelUnlocked.promise;
-  }
-  if (tunnelCheckInterval) {
-    clearInterval(tunnelCheckInterval);
-  }
-
-  if (keepTunnelOpenPromise) {
-    await keepTunnelOpenPromise;
-  }
-  tunnel.close();
-
-  return {
-    testRun: completedTestRun,
-  };
-};
-=======
 export { executeRemoteTestRun } from "./execute-remote-test-run";
 export { uploadAssetsAndTriggerTestRun } from "./upload-assets-and-trigger-test-run";
 export { uploadAssets } from "./asset-upload-utils";
-export { TunnelData } from "./types";
->>>>>>> 0472ea47
+export { TunnelData } from "./types";