<<<<<<< HEAD
import axios from "axios";
import axiosRetry from "axios-retry";
import extract from "extract-zip";
import { createWriteStream } from "fs";
import { rename, rm } from "fs/promises";
import { Stream, finished } from "stream";
import { file } from "tmp";
import { promisify } from "util";
=======
import { createWriteStream } from "fs";
import { rm } from "fs/promises";
import { finished } from "stream";
import { promisify } from "util";
import axios from "axios";
import axiosRetry from "axios-retry";
import extract from "extract-zip";
>>>>>>> e122b0ba

const promisifiedFinished = promisify(finished);

export const downloadFile = async (
  fileUrl: string,
  path: string,
  { firstDataTimeoutInMs, downloadCompleteTimeoutInMs } = {
    firstDataTimeoutInMs: 60_000,
    downloadCompleteTimeoutInMs: 120_000,
  }
): Promise<void> => {
  // Using the same timeout as the standard client in meticulous-sdk/packages/client/src/client.ts
  const client = axios.create({ timeout: firstDataTimeoutInMs });
  axiosRetry(client, { retries: 3, shouldResetTimeout: true });
  const source = axios.CancelToken.source();

<<<<<<< HEAD
  const tmpFile = await createTmpFile();
  const writer = createWriteStream(tmpFile.name);

  const response = await client.request({
    method: "GET",
    url: fileUrl,
    responseType: "stream",
    cancelToken: source.token,
  });

  (response.data as Stream).pipe(writer);
  let timeoutId: NodeJS.Timeout;
  const timeout = new Promise<void>((_, reject) => {
    timeoutId = setTimeout(async () => {
      const error = new Error(
        `Download timed out after ${downloadCompleteTimeoutInMs}ms`
      );
      source.cancel("Download timeout");
      response.data.destroy(error);
      tmpFile.cleanupCallback();
      reject(error);
    }, downloadCompleteTimeoutInMs);
  });

  await Promise.race([
    promisifiedFinished(writer)
      .then(() => {
        if (timeoutId) {
          clearTimeout(timeoutId);
        }
      })
      .catch(async (err) => {
        await new Promise((resolve) => writer.close(resolve));
        throw err;
      }),
    timeout,
  ]);

  await rename(tmpFile.name, path);
=======
  const writer = createWriteStream(path);

  return client
    .request({ method: "GET", url: fileUrl, responseType: "stream" })
    .then(async (response) => {
      response.data.pipe(writer);
      return promisifiedFinished(writer);
    });
>>>>>>> e122b0ba
};

/**
 * Download a file from a URL and extract it to a directory.
 * The zip file will be deleted after extraction, keeping only the extracted files.
 *
 * Returns a list of the extracted files.
 */
export const downloadAndExtractFile: (
  fileUrl: string,
  tmpZipFilePath: string,
  extractPath: string
) => Promise<string[]> = async (fileUrl, filePath, extractPath) => {
  await downloadFile(fileUrl, filePath);
  const entries: string[] = [];

  try {
    await extract(filePath, {
      dir: extractPath,
      onEntry: (entry) => entries.push(entry.fileName),
    });
  } finally {
    await rm(filePath);
  }

  return entries;
};

const createTmpFile = () =>
  new Promise<{
    name: string;
    cleanupCallback: () => void;
  }>((resolve, reject) =>
    file((err, name, _fd, cleanupCallback) => {
      if (err) {
        reject(err);
      } else {
        resolve({ name, cleanupCallback });
      }
    })
  );<|MERGE_RESOLUTION|>--- conflicted
+++ resolved
@@ -1,21 +1,10 @@
-<<<<<<< HEAD
 import axios from "axios";
 import axiosRetry from "axios-retry";
 import extract from "extract-zip";
-import { createWriteStream } from "fs";
-import { rename, rm } from "fs/promises";
+import { createWriteStream, existsSync } from "fs";
+import { rm } from "fs/promises";
 import { Stream, finished } from "stream";
-import { file } from "tmp";
 import { promisify } from "util";
-=======
-import { createWriteStream } from "fs";
-import { rm } from "fs/promises";
-import { finished } from "stream";
-import { promisify } from "util";
-import axios from "axios";
-import axiosRetry from "axios-retry";
-import extract from "extract-zip";
->>>>>>> e122b0ba
 
 const promisifiedFinished = promisify(finished);
 
@@ -32,9 +21,7 @@
   axiosRetry(client, { retries: 3, shouldResetTimeout: true });
   const source = axios.CancelToken.source();
 
-<<<<<<< HEAD
-  const tmpFile = await createTmpFile();
-  const writer = createWriteStream(tmpFile.name);
+  const writer = createWriteStream(path);
 
   const response = await client.request({
     method: "GET",
@@ -52,7 +39,9 @@
       );
       source.cancel("Download timeout");
       response.data.destroy(error);
-      tmpFile.cleanupCallback();
+      if (existsSync(path)) {
+        await rm(path);
+      }
       reject(error);
     }, downloadCompleteTimeoutInMs);
   });
@@ -70,18 +59,6 @@
       }),
     timeout,
   ]);
-
-  await rename(tmpFile.name, path);
-=======
-  const writer = createWriteStream(path);
-
-  return client
-    .request({ method: "GET", url: fileUrl, responseType: "stream" })
-    .then(async (response) => {
-      response.data.pipe(writer);
-      return promisifiedFinished(writer);
-    });
->>>>>>> e122b0ba
 };
 
 /**
@@ -108,18 +85,4 @@
   }
 
   return entries;
-};
-
-const createTmpFile = () =>
-  new Promise<{
-    name: string;
-    cleanupCallback: () => void;
-  }>((resolve, reject) =>
-    file((err, name, _fd, cleanupCallback) => {
-      if (err) {
-        reject(err);
-      } else {
-        resolve({ name, cleanupCallback });
-      }
-    })
-  );+};