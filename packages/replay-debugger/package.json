{
  "name": "@alwaysmeticulous/replay-debugger",
  "version": "2.9.0",
  "description": "The Meticulous toolkit to replay user sessions",
  "license": "ISC",
  "main": "dist/index.js",
  "types": "dist/index.d.ts",
  "files": [
    "dist"
  ],
  "scripts": {
    "clean": "rimraf dist",
    "build": "tsc --build tsconfig.json",
    "dev": "tsc --build tsconfig.json --watch",
    "format": "prettier --write src",
    "lint": "eslint src --ext=ts,tsx,js --cache",
    "lint:commit": "eslint --cache $(git diff --relative --name-only --diff-filter=ACMRTUXB master | grep  -E \"(.js$|.ts$|.tsx$)\")",
    "lint:fix": "eslint src --ext=ts,tsx,js --cache --fix"
  },
  "dependencies": {
    "@alwaysmeticulous/common": "^2.6.2",
    "@alwaysmeticulous/replay-debugger-ui": "^2.5.0",
<<<<<<< HEAD
    "@alwaysmeticulous/replayer": "^2.8.0",
=======
    "@alwaysmeticulous/replayer": "^2.9.0",
    "@alwaysmeticulous/sdk-bundles-api": "^2.8.0",
>>>>>>> 7ce3f325
    "puppeteer": "^14.4.1",
    "rrweb": "^1.1.3"
  },
  "devDependencies": {
    "@alwaysmeticulous/sdk-bundles-api": "^2.8.0"
  },
  "author": {
    "name": "The Meticulous Team",
    "email": "eng@meticulous.ai",
    "url": "https://meticulous.ai"
  },
  "engines": {
    "node": ">= 12"
  },
  "homepage": "https://github.com/alwaysmeticulous/meticulous-sdk",
  "repository": {
    "type": "git",
    "url": "https://github.com/alwaysmeticulous/meticulous-sdk.git",
    "directory": "packages/cli"
  },
  "bugs": {
    "url": "https://github.com/alwaysmeticulous/meticulous-sdk/issues"
  }
}<|MERGE_RESOLUTION|>--- conflicted
+++ resolved
@@ -20,12 +20,7 @@
   "dependencies": {
     "@alwaysmeticulous/common": "^2.6.2",
     "@alwaysmeticulous/replay-debugger-ui": "^2.5.0",
-<<<<<<< HEAD
-    "@alwaysmeticulous/replayer": "^2.8.0",
-=======
     "@alwaysmeticulous/replayer": "^2.9.0",
-    "@alwaysmeticulous/sdk-bundles-api": "^2.8.0",
->>>>>>> 7ce3f325
     "puppeteer": "^14.4.1",
     "rrweb": "^1.1.3"
   },
