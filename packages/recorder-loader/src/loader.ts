--- conflicted
+++ resolved
@@ -59,13 +59,12 @@
         snapshotLinkedStylesheets;
     }
 
-<<<<<<< HEAD
     if (forceRecording !== undefined) {
       typedWindow.METICULOUS_FORCE_RECORDING = forceRecording;
-=======
+    }
+
     if (isProduction !== undefined) {
       typedWindow.METICULOUS_IS_PRODUCTION_ENVIRONMENT = isProduction;
->>>>>>> 393a5283
     }
 
     if (responseSanitizers != null && responseSanitizers.length > 0) {
