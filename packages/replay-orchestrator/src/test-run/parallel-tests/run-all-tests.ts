import { join, normalize } from "path";
import {
  ScreenshotAssertionsEnabledOptions,
  TestCase,
  TestCaseResult,
  TestRun,
  TestRunEnvironment,
  TestRunStatus,
} from "@alwaysmeticulous/api";
import {
  createClient,
<<<<<<< HEAD
  getLatestTestRunResults,
=======
  getLatestTestRunId,
>>>>>>> c925715c
  getProject,
} from "@alwaysmeticulous/client";
import {
  getMeticulousLocalDataDir,
  getMeticulousVersion,
  METICULOUS_LOGGER_NAME,
  ReplayExecutionOptions,
} from "@alwaysmeticulous/common";
<<<<<<< HEAD
import { loadReplayEventsDependencies } from "@alwaysmeticulous/download-helpers/dist/scripts/replay-assets";
=======
import { loadReplayEventsDependencies } from "@alwaysmeticulous/download-helpers";
import { AxiosInstance } from "axios";
>>>>>>> c925715c
import log from "loglevel";
import { createReplayDiff } from "../../api/replay-diff.api";
import {
  createTestRun,
<<<<<<< HEAD
  getTestRun,
=======
>>>>>>> c925715c
  getTestRunUrl,
  putTestRunResults,
} from "../../api/test-run.api";
import { executeTestInChildProcess } from "./execute-test-in-child-process";
import { InitMessage } from "./messages.types";
import { runAllTestsInParallel } from "./parallel-tests.handler";
import { TestRunProgress } from "./run-all-tests.types";
import { readConfig } from "./utils/config";
import { DetailedTestCaseResult } from "./utils/config.types";
import { getReplayTargetForTestCase } from "./utils/get-replay-target-for-test-case";
import { writeGitHubSummary } from "./utils/github-summary.utils";
import { mergeTestCases, sortResults } from "./utils/run-all-tests.utils";
import { getEnvironment } from "./utils/test-run-environment.utils";

export type RunAllTestsTestRun = Pick<
  TestRun,
  "id" | "url" | "status" | "project"
> & {
  progress: TestRunProgress;
  url: string;
};

export interface Options {
  testsFile: string | null;
  executionOptions: ReplayExecutionOptions;
  screenshottingOptions: ScreenshotAssertionsEnabledOptions;
  apiToken: string | null;
  commitSha: string;

  /**
   * The base commit to compare test results against for test cases that don't have a baseReplayId specified.
   */
  baseCommitSha: string | null;

  appUrl: string | null;

  /**
   * If null runs in parralel with a sensible number of parrelel tasks for the given machine.
   *
   * Set to 1 to disable parralelism.
   */
  parallelTasks: number | null;

  /**
   * If set to a value greater than 1 then will re-run any replays that give a screenshot diff
   * and mark them as a flake if the screenshot generated on one of the retryed replays differs from that
   * in the first replay.
   */
  maxRetriesOnFailure: number;

  /**
   * If set to a value greater than 0 then will re-run all replays the specified number of times
   * and mark them as a flake if the screenshot generated on one of the retryed replays differs from that
   * in the first replay.
   *
   * This is useful for checking flake rates.
   *
   * This option is mutually exclusive with maxRetriesOnFailure.
   */
  rerunTestsNTimes: number;

  githubSummary: boolean;

  /**
   * If provided it will incorportate the cachedTestRunResults in any calls to store
   * test run results in the BE, but won't include the cachedTestRunResults in the returned
   * RunAllTestsResult.
   */
  cachedTestRunResults?: TestCaseResult[];

  /**
   * Captured environment for this run
   */
  environment?: TestRunEnvironment;

  baseTestRunId: string | null;

  onTestRunCreated?: (
    testRun: RunAllTestsTestRun & { status: "Running" }
  ) => void;
  onTestFinished?: (
    testRun: RunAllTestsTestRun & { status: "Running" }
  ) => void;
}
export interface RunAllTestsResult {
  testRun: RunAllTestsTestRun & { status: "Success" | "Failure" };
  testCaseResults: DetailedTestCaseResult[];
}

/**
 * Runs all the test cases in the provided file.
 * @returns The results of the tests that were executed (note that this does not include results from any cachedTestRunResults passed in)
 */
export const runAllTests = async ({
  testsFile,
  apiToken,
  commitSha,
  baseCommitSha,
  appUrl,
  executionOptions,
  screenshottingOptions,
  parallelTasks,
  maxRetriesOnFailure,
  rerunTestsNTimes,
  cachedTestRunResults: cachedTestRunResults_,
  githubSummary,
  environment,
  baseTestRunId,
  onTestRunCreated,
  onTestFinished: onTestFinished_,
}: Options): Promise<RunAllTestsResult> => {
  const logger = log.getLogger(METICULOUS_LOGGER_NAME);

  const client = createClient({ apiToken });

  const project = await getProject(client);
  if (!project) {
    logger.error("Could not retrieve project data. Is the API token correct?");
    process.exit(1);
  }

  const cachedTestRunResults = cachedTestRunResults_ ?? [];

  let fallbackTestRun: TestRun | null = null;

  // We use the baseTestRunId specified from the CLI args if it exists, otherwise we use the
  // baseTestRunId for the base commit if it exists as a fallback base test run
  // (i.e. in case the test case doesn't have a baseTestRunId specified).
  if (baseTestRunId) {
    fallbackTestRun = await getTestRun({ client, testRunId: baseTestRunId });
  } else if (baseCommitSha) {
    fallbackTestRun = await getLatestTestRunResults({
      client,
      commitSha: baseCommitSha,
    });
  }

  const config = await readConfig(testsFile || undefined);

  const shouldIncludeBaseTestCases =
    !!fallbackTestRun &&
    (await shouldUseBaseTestRunTestCases({
      baseTestRun: fallbackTestRun,
    }));

  // We merge the test cases from the project config, the meticulous.json and the "fallback"(run-all-tests-level)
  // base test run.
  // This guarantees that we'll at least have some test cases which ran on the global base test run,
  // at the expense of higher run time (as we'll be running "older" test cases that aren't in the project config anymore).
  const allTestCases = mergeTestCases(
    project.configurationData.testCases,
    config.testCases,
    shouldIncludeBaseTestCases ? fallbackTestRun?.configData.testCases : []
  );

  if (!allTestCases.length) {
    throw new Error("Error! No test case defined");
  }

  // Only run the uncached test cases
  const testCases = allTestCases.filter(
    ({ sessionId, baseTestRunId, title }) =>
      !cachedTestRunResults.find(
        (cached) =>
          cached.sessionId === sessionId &&
          cached.baseTestRunId === baseTestRunId &&
          cached.title === title
      )
  );

  const packageJsonPath = normalize(join(__dirname, "../../../package.json"));
  const meticulousSha = await getMeticulousVersion(packageJsonPath);

  // TODO: Work this out
  const replayEventsDependencies = await loadReplayEventsDependencies();

  const testRun = await createTestRun({
    client,
    commitSha,
    meticulousSha,
    configData: {
      ...config,
      testCases: allTestCases,
      arguments: {
        executionOptions,
        screenshottingOptions,
        commitSha,
        baseCommitSha,
        appUrl,
        parallelTasks,
        githubSummary,
      },
      environment: getEnvironment(environment),
    },
  });

  const testRunUrl = getTestRunUrl(testRun);
  onTestRunCreated?.({
    id: testRun.id,
    url: testRunUrl,
    project: testRun.project,
    status: "Running",
    progress: {
      failedTestCases: 0,
      flakedTestCases: 0,
      passedTestCases: cachedTestRunResults.length,
      runningTestCases: testCases.length,
    },
  });
  logger.info("");
  logger.info(`Test run URL: ${testRunUrl}`);
  logger.info("");

  const testsToRun = await getTestCasesWithBaseTestRunId({
    baseCommitSha,
    fallbackTestRunId: fallbackTestRun?.id ?? null,
    logger,
    testCases,
  });

  const storeTestRunResults = async (
    status: TestRunStatus,
    resultsSoFar: DetailedTestCaseResult[]
  ) => {
    const resultsToSendToBE = [
      ...cachedTestRunResults,
      ...resultsSoFar.map(
        // eslint-disable-next-line @typescript-eslint/no-unused-vars
        ({ screenshotDiffResultsByBaseReplayId, ...result }) => result
      ),
    ];
    try {
      await putTestRunResults({
        client,
        testRunId: testRun.id,
        status,
        resultData: {
          results: resultsToSendToBE,
        },
      });
    } catch (error) {
      logger.error(`Error while pushing partial results: ${error}`);
    }
  };

  const onProgressUpdated = async (progress: TestRunProgress) => {
    onTestFinished_?.({
      id: testRun.id,
      url: testRunUrl,
      project: testRun.project,
      status: "Running",
      progress: {
        ...progress,
        passedTestCases: progress.passedTestCases + cachedTestRunResults.length,
      },
    });
  };

  const onTestFinished = async (
    progress: TestRunProgress,
    resultsSoFar: DetailedTestCaseResult[]
  ) => {
    onProgressUpdated(progress);
    const newResult = resultsSoFar.at(-1);
    if (newResult != null) {
      for (const [baseReplayId, screenshotDiffResults] of Object.entries(
        newResult.screenshotDiffResultsByBaseReplayId
      )) {
        await createReplayDiff({
          client,
          headReplayId: newResult.headReplayId,
          baseReplayId: baseReplayId,
          testRunId: testRun.id,
          data: {
            screenshotAssertionsOptions: screenshottingOptions,
            screenshotDiffResults,
          },
        });
      }
    }
    await storeTestRunResults("Running", resultsSoFar);
  };

  const results = await runAllTestsInParallel({
    testsToRun,
    parallelTasks,
    maxRetriesOnFailure,
    rerunTestsNTimes,
    executeTest: (testCase, isRetry) => {
      const initMessage: InitMessage = {
        kind: "init",
        data: {
          logLevel: logger.getLevel(),
          dataDir: getMeticulousLocalDataDir(),
          replayOptions: {
            apiToken,
            commitSha,
            testCase,
            replayTarget: getReplayTargetForTestCase({
              appUrl,
              testCase,
            }),
            executionOptions,
            screenshottingOptions,
            generatedBy: { type: "testRun", runId: testRun.id },
            testRunId: testRun.id,
            baseTestRunId: testCase.baseTestRunId ?? null,
            replayEventsDependencies,
            suppressScreenshotDiffLogging: isRetry,
          },
        },
      };
      return executeTestInChildProcess(initMessage);
    },
    onTestFinished,
    onTestFailedToRun: onProgressUpdated,
  });

  const sortedResults = sortResults({
    results: results,
    testCases: config.testCases || [],
  });

  const runAllFailure = sortedResults.find(({ result }) => result === "fail");
  const overallStatus = runAllFailure ? "Failure" : "Success";
  await storeTestRunResults(overallStatus, sortedResults);

  logger.info("");
  logger.info("Results");
  logger.info("=======");
  logger.info(`URL: ${testRunUrl}`);
  logger.info("=======");
  sortedResults.forEach(({ title, result }) => {
    logger.info(`${title} => ${result}`);
  });

  if (githubSummary) {
    await writeGitHubSummary({ testRunUrl: testRunUrl, results });
  }

  return {
    testRun: {
      url: testRunUrl,
      id: testRun.id,
      project: testRun.project,
      status: overallStatus,
      progress: {
        flakedTestCases: sortedResults.filter(
          ({ result }) => result === "flake"
        ).length,
        passedTestCases: sortedResults.filter(({ result }) => result === "pass")
          .length,
        failedTestCases: sortedResults.filter(({ result }) => result === "fail")
          .length,
        runningTestCases: 0,
      },
    },
    testCaseResults: sortedResults,
  };
};

const getTestCasesWithBaseTestRunId = async ({
  logger,
  baseCommitSha,
  fallbackTestRunId,
  testCases,
}: {
  logger: log.Logger;
  baseCommitSha: string | null;
  fallbackTestRunId: string | null;
  testCases: TestCase[];
}) => {
  const testsToRun: TestCase[] = testCases.map((test) => {
    // We use the baseTestRunId specified in the test case if it exists, otherwise we use
    // use the baseTestRunId specified from the CLI args if it exists, otherwise we use the
    // baseTestRunId for the base commit if it exists, otherwise we use null (don't compare screenshots).
    if (test.baseTestRunId != null || fallbackTestRunId == null) {
      return test;
    }
    return { ...test, baseTestRunId: fallbackTestRunId };
  });
  if (baseCommitSha != null) {
    testsToRun
      .filter((test) => test.baseTestRunId == null)
      .forEach((test) => {
        logger.warn(
          `Skipping comparisons for test "${test.title}" since no result to compare against stored for base commit ${baseCommitSha}`
        );
      });
  }
  return testsToRun;
};

const shouldUseBaseTestRunTestCases = async ({
  baseTestRun,
}: {
  baseTestRun: TestRun;
}) => {
  // We only want to include the test cases from the base test run if it has no base test run itself, i.e the
  // the base test run is for a "push" event.
  // This safeguards against the test run expanding indefinitely.
  return !baseTestRun?.configData?.baseTestRunId;
};<|MERGE_RESOLUTION|>--- conflicted
+++ resolved
@@ -9,12 +9,8 @@
 } from "@alwaysmeticulous/api";
 import {
   createClient,
-<<<<<<< HEAD
+  getProject,
   getLatestTestRunResults,
-=======
-  getLatestTestRunId,
->>>>>>> c925715c
-  getProject,
 } from "@alwaysmeticulous/client";
 import {
   getMeticulousLocalDataDir,
@@ -22,20 +18,12 @@
   METICULOUS_LOGGER_NAME,
   ReplayExecutionOptions,
 } from "@alwaysmeticulous/common";
-<<<<<<< HEAD
-import { loadReplayEventsDependencies } from "@alwaysmeticulous/download-helpers/dist/scripts/replay-assets";
-=======
 import { loadReplayEventsDependencies } from "@alwaysmeticulous/download-helpers";
-import { AxiosInstance } from "axios";
->>>>>>> c925715c
 import log from "loglevel";
 import { createReplayDiff } from "../../api/replay-diff.api";
 import {
   createTestRun,
-<<<<<<< HEAD
   getTestRun,
-=======
->>>>>>> c925715c
   getTestRunUrl,
   putTestRunResults,
 } from "../../api/test-run.api";
