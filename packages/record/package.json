--- conflicted
+++ resolved
@@ -19,12 +19,8 @@
     "depcheck": "depcheck --ignore-patterns=dist"
   },
   "dependencies": {
-<<<<<<< HEAD
     "@alwaysmeticulous/api": "^2.87.0",
-    "@alwaysmeticulous/common": "^2.87.0",
-=======
     "@alwaysmeticulous/common": "^2.88.0",
->>>>>>> 8f1863bd
     "loglevel": "^1.8.0",
     "puppeteer": "21.3.8"
   },
