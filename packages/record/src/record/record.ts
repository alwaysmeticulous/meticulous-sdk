import { mkdir, readFile, writeFile } from "fs/promises";
import { join } from "path";
import { METICULOUS_LOGGER_NAME } from "@alwaysmeticulous/common";
import log from "loglevel";
import puppeteer, { Browser, launch, PuppeteerNode } from "puppeteer";
import { RecordSessionOptions } from "../types";
import {
  COMMON_RECORD_CHROME_LAUNCH_ARGS,
  DEFAULT_NAVIGATION_TIMEOUT_MS,
  DEFAULT_UPLOAD_INTERVAL_MS,
  INITIAL_METICULOUS_RECORD_DOCS_URL,
} from "./constants";
import { bootstrapPage } from "./record.utils";

const COOKIE_FILENAME = "cookies.json";

export const recordSession = async ({
  recordingToken,
  appCommitHash,
  devTools,
  bypassCSP,
  recordingSnippetManualInit,
  width,
  height,
  uploadIntervalMs,
  incognito,
  cookieDir,
  debugLogger,
  onDetectedSession,
  captureHttpOnlyCookies,
  appUrl,
}: RecordSessionOptions) => {
  const logger = log.getLogger(METICULOUS_LOGGER_NAME);

  logger.info("Opening browser...");

  debugLogger?.log("recordSession options:");
  debugLogger?.logObject({
    recordingToken,
    appCommitHash,
    devTools,
    bypassCSP,
    recordingSnippetManualInit,
    width,
    height,
    uploadIntervalMs,
    incognito,
    cookieDir,
    debugLogger: !!debugLogger,
    onDetectedSession: !!onDetectedSession,
  });

  if (debugLogger) {
    const puppeteerEnv = {
      HTTP_PROXY: process.env["HTTP_PROXY"],
      HTTPS_PROXY: process.env["HTTPS_PROXY"],
      NO_PROXY: process.env["NO_PROXY"],
      PUPPETEER_SKIP_CHROMIUM_DOWNLOAD:
        process.env["PUPPETEER_SKIP_CHROMIUM_DOWNLOAD"],
      PUPPETEER_SKIP_DOWNLOAD: process.env["PUPPETEER_SKIP_DOWNLOAD"],
      PUPPETEER_TMP_DIR: process.env["PUPPETEER_TMP_DIR"],
      PUPPETEER_DOWNLOAD_HOST: process.env["PUPPETEER_DOWNLOAD_HOST"],
      PUPPETEER_DOWNLOAD_PATH: process.env["PUPPETEER_DOWNLOAD_PATH"],
      PUPPETEER_PRODUCT: process.env["PUPPETEER_PRODUCT"],
      PUPPETEER_EXPERIMENTAL_CHROMIUM_MAC_ARM:
        process.env["PUPPETEER_EXPERIMENTAL_CHROMIUM_MAC_ARM"],
    };
    debugLogger.log("Puppeteer env:");
    debugLogger.logObject(puppeteerEnv);

    const execPath = (puppeteer as any as PuppeteerNode).executablePath();
    debugLogger.log("Puppeteer browser:");
    debugLogger.log(execPath);
  }

  const defaultViewport = width && height ? { width, height } : null;

  const browser: Browser = await launch({
    defaultViewport,
    headless: false,
    devtools: devTools || false,
<<<<<<< HEAD
    args: ["--disable-blink-features=AutomationControlled"],
=======
    args: COMMON_RECORD_CHROME_LAUNCH_ARGS,
>>>>>>> ec7cd188
  });

  const context = incognito
    ? await browser.createIncognitoBrowserContext()
    : browser.defaultBrowserContext();

  (await browser.defaultBrowserContext().pages()).forEach((page) =>
    page.close()
  );

  const page = await context.newPage();
  page.setDefaultNavigationTimeout(DEFAULT_NAVIGATION_TIMEOUT_MS); // 2 minutes

  if (bypassCSP) {
    await page.setBypassCSP(true);
  }

  // Restore cookies when not in incognito context
  if (!incognito && cookieDir) {
    await mkdir(cookieDir, { recursive: true });
    const cookiesStr = await readFile(
      join(cookieDir, COOKIE_FILENAME),
      "utf-8"
    ).catch(() => "");
    if (cookiesStr) {
      const cookies = JSON.parse(cookiesStr);
      await page.setCookie(...cookies);
    }
  }

  const closePromise = new Promise<void>((resolve) => {
    page.on("close", resolve);
  });

  await bootstrapPage({
    page,
    recordingToken,
    appCommitHash,
    recordingSnippetManualInit,
    uploadIntervalMs: uploadIntervalMs || DEFAULT_UPLOAD_INTERVAL_MS,
    captureHttpOnlyCookies: captureHttpOnlyCookies ?? true,
  });

  page.goto(appUrl ?? INITIAL_METICULOUS_RECORD_DOCS_URL);

  logger.info("Browser ready");

  // Collect and show recorded session ids
  // Also save page cookies if not in incognito context
  const sessionIds: string[] = [];
  const interval = setInterval(async () => {
    try {
      const sessionId = await page.evaluate<[], () => string | undefined>(
        "window?.__meticulous?.config?.sessionId"
      );
      if (sessionId && !sessionIds.find((id) => id === sessionId)) {
        sessionIds.push(sessionId);
        if (onDetectedSession) {
          onDetectedSession(sessionId);
        }
      }
      if (!incognito && cookieDir) {
        const cookies = await page.cookies();
        await writeFile(
          join(cookieDir, COOKIE_FILENAME),
          JSON.stringify(cookies, null, 2),
          "utf-8"
        );
      }
    } catch (error) {
      // Suppress expected errors due to page navigation
      if (
        error instanceof Error &&
        error.message.startsWith("Execution context was destroyed")
      ) {
        return;
      }
      logger.error(error);
    }
  }, 1000);

  await closePromise;

  clearInterval(interval);

  await browser.close();
};<|MERGE_RESOLUTION|>--- conflicted
+++ resolved
@@ -79,11 +79,7 @@
     defaultViewport,
     headless: false,
     devtools: devTools || false,
-<<<<<<< HEAD
-    args: ["--disable-blink-features=AutomationControlled"],
-=======
     args: COMMON_RECORD_CHROME_LAUNCH_ARGS,
->>>>>>> ec7cd188
   });
 
   const context = incognito
