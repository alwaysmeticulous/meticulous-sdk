--- conflicted
+++ resolved
@@ -19,19 +19,10 @@
     "depcheck": "depcheck --ignore-patterns=dist"
   },
   "dependencies": {
-<<<<<<< HEAD
-    "@alwaysmeticulous/common": "^2.46.0",
-    "@alwaysmeticulous/downloading-helpers": "^2.46.0",
-    "@alwaysmeticulous/sdk-bundles-api": "^2.47.0",
-    "loglevel": "^1.8.0",
-=======
     "@alwaysmeticulous/common": "^2.48.0",
     "@alwaysmeticulous/downloading-helpers": "^2.48.0",
     "@alwaysmeticulous/sdk-bundles-api": "^2.48.0",
-    "loglevel": "^1.8.0"
-  },
-  "peerDependencies": {
->>>>>>> a2f7ae87
+    "loglevel": "^1.8.0",
     "puppeteer": "19.7.5"
   },
   "author": {
