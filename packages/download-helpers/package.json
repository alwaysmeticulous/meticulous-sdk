--- conflicted
+++ resolved
@@ -19,13 +19,7 @@
     "depcheck": "depcheck --ignore-patterns=dist"
   },
   "dependencies": {
-<<<<<<< HEAD
     "@alwaysmeticulous/api": "^2.40.0",
-    "@alwaysmeticulous/common": "^2.40.0",
-    "@alwaysmeticulous/client": "^2.40.0",
-    "proper-lockfile": "^4.1.2",
-    "luxon": "^3.2.1"
-=======
     "@alwaysmeticulous/client": "^2.40.3",
     "@alwaysmeticulous/common": "^2.40.3",
     "adm-zip": "^0.5.9",
@@ -33,10 +27,8 @@
     "loglevel": "^1.8.0",
     "luxon": "^3.2.1",
     "proper-lockfile": "^4.1.2"
->>>>>>> 7941108e
   },
   "devDependencies": {
-    "@alwaysmeticulous/api": "^2.40.3",
     "@types/adm-zip": "^0.5.0",
     "@types/luxon": "^3.2.0",
     "@types/proper-lockfile": "^4.1.2"
