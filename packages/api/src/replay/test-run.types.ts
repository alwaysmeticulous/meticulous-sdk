import { S3Location } from "../s3.types";
import { ScreenshotDiffOptions } from "../sdk-bundle-api/sdk-to-bundle/screenshotting-options";

/**
 * Relevance of a session
 */
export enum SessionRelevance {
  IsPrAuthor = "is-pr-author", // Recent session recorded from the author of the PR. This is used to tag sessions before they are executed.
  IsPrAuthorRelevant = "is-pr-author-relevant", // Recent session recorded from the author of the PR, but relevant to the PR
  IsPrAuthorNotRelevant = "is-pr-author-not-relevant", // Recent session recorded from the author of the PR, but not relevant to the PR
  IsRelevantBeta = "is-relevant-beta", // Similar to IsRelevant, but used by beta relevance algorithm for A/B testing and internal evaluation
  IsRelevant = "is-relevant",
  NotRelevant = "not-relevant",
  MaybeRelevant = "maybe-relevant",
}

export const isPrAuthorRelevance = (
  relevance: SessionRelevance | null | undefined,
): boolean => {
  if (!relevance) {
    return false;
  }

  return (
    relevance === SessionRelevance.IsPrAuthor ||
    relevance === SessionRelevance.IsPrAuthorRelevant ||
    relevance === SessionRelevance.IsPrAuthorNotRelevant
  );
};

export interface TestCase {
  sessionId: string;
  relevanceToPR?: SessionRelevance;
  title?: string;
  options?: TestCaseReplayOptions;
}

export interface TestCaseReplayOptions extends Partial<ScreenshotDiffOptions> {
  appUrl?: string | null | undefined;

  /**
   * If present will run the session against a local server serving up previously snapshotted assets (HTML, JS, CSS etc.) from the specified prior replay, instead of against a URL.
   */
  simulationIdForAssets?: string | undefined;
}

/**
 * `Scheduled` = the test run has been created, and a cloud replay job has been queued to run it. It will switch to Running soon.
 *
 * `Running` = a worker is actively running the test run.
 *
<<<<<<< HEAD
 * `Failure` = completed, and at least one replay had notable differences - a diff (see has-notable-differences.ts in the main repo)
=======
 * `PostProcessing` = the replays have completed and the test run is being post-processed. This is only used for session selection runs.
 *
 * `Failure` = completed, and at least one replay had notable differences - a diff, missing-head or different-size (see has-notable-differences.ts in the main repo)
>>>>>>> b703b047
 *
 * `Success` = completed, and no replays had notable differences (i.e. just no differences, flakes, missing heads, missing bases or different sizes)
 *
 * `ExecutionError` = the test run failed fatally, and didn't complete. To get accurate results it'll need to be re-run. The test run may shortly switch back
 * into 'Running' in this case, if the worker retries it.
 */
export type TestRunStatus =
  | "Scheduled"
  | "Running"
  | "PostProcessing"
  | "Success"
  | "Failure"
  | "ExecutionError";

/**
 * Execution of a chunk of a test run chunk.
 *
 * The values and their meanings are the same as for {@link TestRunStatus}, except
 * it's not possible for a test run chunk to be in the `PostProcessing` status.
 */
export type TestRunChunkStatus = Omit<TestRunStatus, "PostProcessing">;

export type TestCaseResultStatus = "pass" | "fail" | "flake";

export interface TestCaseResult extends TestCase {
  headReplayId: string;

  /**
   * A test case is marked as a failure if at least one screenshot had a reproducible (no flakey) difference.
   *
   * A test case is marked as a flake if there were differences but all differences were flakey/non-reproducible.
   *
   * Otherwise a test case is marked as a pass: all screenshots had no differences and no flakes.
   */
  result: TestCaseResultStatus;
}

export interface TestRunDataLocations {
  coverage: S3Location;
  coverageStats: S3Location;
  coveragePr: S3Location;
  coverageStatsPr: S3Location;
  coverageReplaysByFile?: S3Location;
  coverageReplaysByFileUnmapped?: S3Location;
  coverageScreenshotReplaysByFile?: S3Location;
  coverageScreenshotReplaysByFileUnmapped?: S3Location;
  coverageByReplayPr?: S3Location;
  diversityByReplay?: S3Location;
  relevantReplayContexts: S3Location;
}<|MERGE_RESOLUTION|>--- conflicted
+++ resolved
@@ -49,13 +49,9 @@
  *
  * `Running` = a worker is actively running the test run.
  *
-<<<<<<< HEAD
- * `Failure` = completed, and at least one replay had notable differences - a diff (see has-notable-differences.ts in the main repo)
-=======
  * `PostProcessing` = the replays have completed and the test run is being post-processed. This is only used for session selection runs.
  *
- * `Failure` = completed, and at least one replay had notable differences - a diff, missing-head or different-size (see has-notable-differences.ts in the main repo)
->>>>>>> b703b047
+ * `Failure` = completed, and at least one replay had notable differences - a diff (see has-notable-differences.ts in the main repo)
  *
  * `Success` = completed, and no replays had notable differences (i.e. just no differences, flakes, missing heads, missing bases or different sizes)
  *
