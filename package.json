--- conflicted
+++ resolved
@@ -13,11 +13,8 @@
     "lint:fix": "lerna run lint:fix --no-bail",
     "cli": "yarn workspace @alwaysmeticulous/cli cli",
     "cli:dev": "yarn workspace @alwaysmeticulous/cli cli:dev",
-<<<<<<< HEAD
+    "prepublish": "yarn run build",
     "publish": "lerna version"
-=======
-    "prepublish": "yarn run build"
->>>>>>> 6ae3e8bd
   },
   "devDependencies": {
     "@tailwindcss/forms": "0.5.2",
